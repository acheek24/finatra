package com.twitter.finatra

import com.twitter.finagle.{Service, SimpleFilter}
import org.jboss.netty.handler.codec.http.HttpResponseStatus._
import org.jboss.netty.buffer.ChannelBuffers.copiedBuffer
import com.twitter.util.Future
import com.twitter.finagle.http.{Request => FinagleRequest, Response => FinagleResponse}

import org.apache.commons.io.IOUtils
import java.io.{FileInputStream, File, InputStream}
import javax.activation.MimetypesFileTypeMap
import com.twitter.app.App

object FileResolver {

  def hasFile(path: String): Boolean = {
    if(config.env() == "production"){
      hasResourceFile(path)
    } else {
      hasLocalFile(path)
    }
  }

  def getInputStream(path: String): InputStream = {
    if(config.env() == "production"){
      getResourceInputStream(path)
    } else {
      getLocalInputStream(path)
    }
  }

  private def getResourceInputStream(path: String): InputStream =
    getClass.getResourceAsStream(path)

  private def getLocalInputStream(path: String): InputStream = {
    val file = new File(config.docRoot(), path)

    new FileInputStream(file)
  }

  private def hasResourceFile(path: String): Boolean = {
    val fi      = getClass.getResourceAsStream(path)
    var result  = false

    try {
      if (fi != null && fi.available > 0) {
        result = true
      } else {
        result = false
      }
    } catch {
      case e: Exception =>
        result = false
    }
    result
  }

  private def hasLocalFile(path: String): Boolean = {
    val file = new File(config.docRoot(), path)

    if(file.toString.contains(".."))     return false
    if(!file.exists || file.isDirectory) return false
    if(!file.canRead)                    return false

    true
  }
}

object FileService {

  def getContentType(str: String): String = {
    extMap.getContentType(str)
  }

  def getContentType(file: File): String = {
    extMap.getContentType(file)
  }

  lazy val extMap = new MimetypesFileTypeMap(
    FileService.getClass.getResourceAsStream("/META-INF/mime.types")
  )

}

class FileService extends SimpleFilter[FinagleRequest, FinagleResponse] with App with Logging {

  def isValidPath(path: String): Boolean = {
    val fi      = getClass.getResourceAsStream(path)
    var result  = false

    try {
      if (fi != null && fi.available > 0) {
        result = true
      } else {
        result = false
      }
    } catch {
      case e: Exception =>
        result = false
    }
    result
  }

  def apply(request: FinagleRequest, service: Service[FinagleRequest, FinagleResponse]): Future[FinagleResponse] = {
<<<<<<< HEAD
    val path = new File(config.assetPath(), request.path).toString
    if (FileResolver.hasFile(path) && request.path != '/') {
      val fh  = FileResolver.getInputStream(path)
=======
    if (FileResolver.hasFile(request.path) && request.path != "/") {
      val fh  = FileResolver.getInputStream(request.path)
>>>>>>> 039f168d
      val b   = IOUtils.toByteArray(fh)

      fh.read(b)

      val response  = request.response
      val mtype     = FileService.extMap.getContentType('.' + request.path.toString.split('.').last)

      response.status = OK
      response.setHeader("Content-Type", mtype)
      response.setContent(copiedBuffer(b))

      Future.value(response)
    } else {
      service(request)
    }
  }
}<|MERGE_RESOLUTION|>--- conflicted
+++ resolved
@@ -102,14 +102,9 @@
   }
 
   def apply(request: FinagleRequest, service: Service[FinagleRequest, FinagleResponse]): Future[FinagleResponse] = {
-<<<<<<< HEAD
     val path = new File(config.assetPath(), request.path).toString
-    if (FileResolver.hasFile(path) && request.path != '/') {
+    if (FileResolver.hasFile(path) && request.path != "/") {
       val fh  = FileResolver.getInputStream(path)
-=======
-    if (FileResolver.hasFile(request.path) && request.path != "/") {
-      val fh  = FileResolver.getInputStream(request.path)
->>>>>>> 039f168d
       val b   = IOUtils.toByteArray(fh)
 
       fh.read(b)
