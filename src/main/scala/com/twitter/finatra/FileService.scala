--- conflicted
+++ resolved
@@ -34,11 +34,7 @@
     getClass.getResourceAsStream(path)
 
   private def getLocalInputStream(path: String): InputStream = {
-<<<<<<< HEAD
     val file = new File(docroot(), path)
-=======
-    val file = new File(Config.get(ConfigFlags.localDocroot), path)
->>>>>>> 8c98db94
 
     new FileInputStream(file)
   }
@@ -61,11 +57,7 @@
   }
 
   private def hasLocalFile(path: String): Boolean = {
-<<<<<<< HEAD
     val file = new File(docroot(), path)
-=======
-    val file = new File(Config.get(ConfigFlags.localDocroot), path)
->>>>>>> 8c98db94
 
     if(file.toString.contains(".."))     return false
     if(!file.exists || file.isDirectory) return false
